--- conflicted
+++ resolved
@@ -158,10 +158,6 @@
   </main>
 
   <footer>
-<<<<<<< HEAD
-    <p>&copy; <span id="year"></span> Cardiovascular Decision Support.</p>
-=======
->>>>>>> 9b0e41a6
     <section class="reference-list" aria-labelledby="reference-heading">
       <h2 id="reference-heading">Risk algorithm references</h2>
       <ol>
